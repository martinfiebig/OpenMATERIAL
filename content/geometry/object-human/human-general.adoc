--- conflicted
+++ resolved
@@ -18,13 +18,11 @@
 The naming convention makes it possible to mirror one side of the skeleton to the other.
 The bones follow a specific bone orientation: The y-axis of a bone always follows the bone direction, regardless of whether it points sidewards, upwards, or forwards. The x-axis usually faces forwards accordingly.
 
-<<<<<<< HEAD
 <<fig-human-structure>> shows the orientation of the coordinate system of a human skeleton.
 
 [#fig-human-structure]
 .fig_human-structure
 image::fig_human-structure.svg[,400]
-=======
+
 Bones with a local transform are indicated in the structure by a (T).
-This is only an indicator in the documentation and must not be contained in the actual node name.
->>>>>>> 6cd8b3ff
+This is only an indicator in the documentation and must not be contained in the actual node name.