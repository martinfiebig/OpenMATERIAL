--- conflicted
+++ resolved
@@ -144,50 +144,4 @@
 
 UID:: asam.net:xom-mat:1.0.0:xompt.imaginary_part_permitivity_valid_range
 
-<<<<<<< HEAD
-Description:: The imaginary part of permittivity shall not be below 0.
-=======
-Description:: The imaginary part of the relative permittivity shall not be below 0.
-
-==== incident_elevation_angle_valid_range
-
-UID:: asam.net:xom-mat:1.0.0:xompt.incident_elevation_angle_valid_range
-
-Description:: The incident elevation angle in radians (rad) shall be within the range of -1.570796 to +1.570796.
-
-==== exit_elevation_angle_valid_range
-
-UID:: asam.net:xom-mat:1.0.0:xompt.exit_elevation_angle_valid_range
-
-Description:: The exit elevation angle in radians (rad) shall be within the range of -1.570796 to +1.570796.
-
-==== exit_azimuth_angle_valid_range
-
-UID:: asam.net:xom-mat:1.0.0:xompt.exit_azimuth_angle_valid_range
-
-Description:: The exit azimuth angle in radians (rad) shall be within the range of 0 to 6.283185.
-
-==== BRDF_valid_range
-
-UID:: asam.net:xom-mat:1.0.0:xompt.BRDF_valid_range
-
-Description:: The _BRDF_ in steradians^-1^ (sr^-1^) shall not be below 0.
-
-==== polarized_plane_angle_valid_range
-
-UID:: asam.net:xom-mat:1.0.0:xompt.polarized_plane_angle_valid_range
-
-Description:: The polarized plane angle in radians (rad) shall be within the range of 0 to 3.141592.
-
-==== amplitude_linear_polarized_plane_valid_range
-
-UID:: asam.net:xom-mat:1.0.0:xompt.amplitude_linear_polarized_plane_valid_range
-
-Description:: The amplitude within the linearly polarized plane shall be within the range of 0 to 1.
-
-==== phase_linear_polarized_plane_valid_range
-
-UID:: asam.net:xom-mat:1.0.0:xompt.phase_linear_polarized_plane_valid_range
-
-Description:: The phase within the linearly polarized plane in radians (rad) shall be within the range of -3.141592 to +3.141592 OR 'null'.
->>>>>>> 2af671fa
+Description:: The imaginary part of permittivity shall not be below 0.