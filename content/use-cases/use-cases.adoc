--- conflicted
+++ resolved
@@ -26,13 +26,8 @@
 [#tab-use-case-1, cols="1,5"]
 .Use case 1: Creating _3D assets_
 |===
-<<<<<<< HEAD
 |*Description*                      |As a content creator, I want to create _3D assets_ for perception sensor simulation in a standardized format. The assets shall be linked to _material properties_.
-|*Relevant OpenMATERIAL 3D parts*   |Geometry and Material
-=======
-|*Description*                      |As a content creator, I want to create _3D assets_ for perception sensor simulation in a standardized format. The assets shall be linked to material properties.
 |*Relevant OpenMATERIAL 3D chapters*|Geometry and Material
->>>>>>> 5b2e240e
 |*Influencing standards*            |OGC CDB
 |*Influencing technologies*         |3D Modeling (for example, 3dsMax and Maya), 3D Engine (for example, Unreal Engine)
 |*Relevant user*                    |Content creator
@@ -41,13 +36,8 @@
 [#tab-use-case-2, cols="1,5"]
 .Use case 2: Creating material data
 |===
-<<<<<<< HEAD
 |*Description*                      |As a measurement engineer, I want to create material data for use in _3D asset_ creation. The data shall consist of _physical or measured properties_ of materials that can be assigned to 3D meshes.
-|*Relevant OpenMATERIAL 3D parts*   |Material
-=======
-|*Description*                      |As a measurement engineer, I want to create material data for use in 3D asset creation. The data shall consist of physical or measured properties of materials that can be assigned to 3D meshes.
 |*Relevant OpenMATERIAL 3D chapters*|Material
->>>>>>> 5b2e240e
 |*Influencing standards*            |-
 |*Influencing technologies*         |-
 |*Relevant user*                    |Measurement engineer
@@ -56,13 +46,8 @@
 [#tab-use-case-3, cols="1,5"]
 .Use case 3: Validating _material properties_ and 3D geometries
 |===
-<<<<<<< HEAD
 |*Description*                      |As a measurement engineer, I want to validate 3D geometries and _material properties_. This _validation_ is performed as a comparison of the data, that is, _material properties_ and defined points in the 3D geometry, against measurements from the real-world.
-|*Relevant OpenMATERIAL 3D parts*   |Geometry and Material
-=======
-|*Description*                      |As a measurement engineer, I want to validate 3D geometries and material properties. This validation is performed as a comparison of the data, that is, material properties and defined points in the 3D geometry, against measurements from the real-world.
 |*Relevant OpenMATERIAL 3D chapters*|Geometry and Material
->>>>>>> 5b2e240e
 |*Influencing standards*            |-
 |*Influencing technologies*         |-
 |*Relevant user*                    |Measurement engineer, regulator
@@ -72,13 +57,8 @@
 .Use case 4: Distributing and reusing material data and _3D assets_
 |===
 |*Description*                      |As a content creation company, we want to distribute material data and _3D assets_ under copyright and license considerations.
-<<<<<<< HEAD
 To distribute material data and _3D assets_ efficiently, it shall be possible to reuse the data and assets in different _simulation platforms_ and sensor models with varying sensor technologies, for example, wavelengths.
-|*Relevant OpenMATERIAL 3D parts*   |Geometry and Material
-=======
-To distribute material data and 3D assets efficiently, it shall be possible to reuse the data and assets in different simulation platforms and sensor models with varying sensor technologies, for example, wavelengths.
 |*Relevant OpenMATERIAL 3D chapters*|Geometry and Material
->>>>>>> 5b2e240e
 |*Influencing standards*            |-
 |*Influencing technologies*         |-
 |*Relevant user*                    |Content creator
@@ -97,13 +77,8 @@
 [#tab-use-case-6, cols="1,5"]
 .Use case 6: Importing _3D assets_ linked to _material properties_ into _simulation platform_
 |===
-<<<<<<< HEAD
 |*Description*                      |As a _simulation platform_ developer, I want to import _3D assets_ into a _simulation platform_.
-|*Relevant OpenMATERIAL 3D parts*   |Geometry and Material
-=======
-|*Description*                      |As a simulation platform developer, I want to import _3D assets_ into a simulation platform.
 |*Relevant OpenMATERIAL 3D chapters*|Geometry and Material
->>>>>>> 5b2e240e
 |*Influencing standards*            |-
 |*Influencing technologies*         |Unreal Engine, Unity, Unigine, OptiX, CUDA
 |*Relevant user*                    |Simulation platform developer
@@ -112,13 +87,8 @@
 [#tab-use-case-7, cols="1,5"]
 .Use case 7: Retrofitting or changing _material properties_ independent of _3D assets_
 |===
-<<<<<<< HEAD
 |*Description*                      |As a simulation platform developer, I want to be able to add or change _material properties_ independently of _3D assets_ geometries in a _simulation platform_.
-|*Relevant OpenMATERIAL 3D parts*   |Material
-=======
-|*Description*                      |As a simulation platform developer, I want to be able to add or change material properties independently of _3D assets_ geometries in a simulation platform.
 |*Relevant OpenMATERIAL 3D chapters*|Material
->>>>>>> 5b2e240e
 |*Influencing standards*            |ASAM OpenLABEL
 |*Influencing technologies*         |Unreal Engine, Unity, OptiX, CUDA
 |*Relevant user*                    |Simulation platform developer
@@ -127,13 +97,8 @@
 [#tab-use-case-8, cols="1,5"]
 .Use case 8: Moving _object parts_ in the environment simulation
 |===
-<<<<<<< HEAD
 |*Description*                      |As a _simulation platform_ or sensor model developer, I want to move _objects_ as well as individual parts of the _objects_ during simulation runtime. These can be parts of a vehicle, for example, wheels and doors or the skeleton bones of a pedestrian. One option to manipulate the imported _3D assets_ during simulation runtime is using ASAM OSI. In the https://opensimulationinterface.github.io/osi-antora-generator/asamosi/V3.6.0/gen/structosi3_1_1GroundTruth.html[osi3::GroundTruth] message, information about moving and stationary _objects_ is provided from the _scenario_ engine to the sensor model. This entails _object_ positions, orientations, velocities and so on for every simulation time step, but also a so-called model reference. This reference is the path to a _3D asset_ associated with the _object_ or the stationary environment. Using the pose information together with the 3D mesh data, a _3D environment_ is constructed and updated for every simulation time step. Further attributes, such as https://opensimulationinterface.github.io/osi-antora-generator/asamosi/V3.6.0/gen/structosi3_1_1MovingObject_1_1VehicleAttributes_1_1WheelData.html[wheel positions] for vehicles or https://opensimulationinterface.github.io/osi-antora-generator/asamosi/V3.6.0/gen/structosi3_1_1MovingObject_1_1PedestrianAttributes_1_1Bone.html[bone poses] for pedestrians, enable a more refined movement of traffic participants in the _3D environment_.
-|*Relevant OpenMATERIAL 3D parts*   |Geometry
-=======
-|*Description*                      |As a simulation platform or sensor model developer, I want to move objects as well as individual parts of the objects during simulation runtime. These can be parts of a vehicle, for example, wheels and doors or the skeleton bones of a pedestrian. One option to manipulate the imported _3D assets_ during simulation runtime is using ASAM OSI. In the https://opensimulationinterface.github.io/osi-antora-generator/asamosi/V3.6.0/gen/structosi3_1_1GroundTruth.html[osi3::GroundTruth] message, information about moving and stationary objects is provided from the _scenario_ engine to the sensor model. This entails object positions, orientations, velocities and so on for every simulation time step, but also a so-called model reference. This reference is the path to a 3D asset associated with the object or the stationary environment. Using the pose information together with the 3D mesh data, a _3D environment_ is constructed and updated for every simulation time step. Further attributes, such as https://opensimulationinterface.github.io/osi-antora-generator/asamosi/V3.6.0/gen/structosi3_1_1MovingObject_1_1VehicleAttributes_1_1WheelData.html[wheel positions] for vehicles or https://opensimulationinterface.github.io/osi-antora-generator/asamosi/V3.6.0/gen/structosi3_1_1MovingObject_1_1PedestrianAttributes_1_1Bone.html[bone poses] for pedestrians, enable a more refined movement of traffic participants in the _3D environment_.
 |*Relevant OpenMATERIAL 3D chapters*|Geometry
->>>>>>> 5b2e240e
 |*Influencing standards*            |ASAM OSI
 |*Influencing technologies*         |-
 |*Relevant user*                    |Simulation platform developer
