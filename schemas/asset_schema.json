--- conflicted
+++ resolved
@@ -207,7 +207,6 @@
             }
         }
     },
-<<<<<<< HEAD
     "materialMappingUri": {
       "type": "string",
       "description": "Relative path to a material mapping file (.xomm). In this file, material names from the 3D model file or texture color codes from textures assigned in materialTextureAssignment are linked to OpenMATERIAL property files.",
@@ -238,16 +237,9 @@
       "description" : "Non-standardized asset properties for custom tools or tool chains.",
       "propertyValues": {
         "type": "string"
-      }
-    }
     }
   },
   "required": [
     "metadata"
   ]
-=======
-    "required": [
-        "metadata"
-    ]
->>>>>>> 525ddb70
 }