--- conflicted
+++ resolved
@@ -1,107 +1,4 @@
 {
-<<<<<<< HEAD
-  "$schema": "http://json-schema.org/draft-07/schema#",
-  "type": "object",
-  "description": "Root object for the JSON data structure",
-  "properties": {
-    "metadata": {
-      "type": "object",
-      "description": "Metadata about the asset.",
-      "properties": {
-        "name": {
-          "type": "string",
-          "description": "Name of the asset."
-        },
-        "description": {
-          "type": "string",
-          "description": "Short description of the asset in 2 - 3 sentences."
-        },
-        "uuid": {
-          "type": "string",
-          "description": "Universally unique identifier for the asset.",
-          "pattern": "^[a-f0-9]{32}$"
-        },
-        "assetVersion": {
-          "type": "string",
-          "description": "Version of the asset.",
-          "pattern": "^\\d+\\.\\d+\\.\\d+$"
-        },
-        "openMaterialVersion": {
-          "type": "string",
-          "description": "Version of OpenMATERIAL.",
-          "pattern": "^\\d+\\.\\d+\\.\\d+$"
-        },
-        "copyright": {
-          "type": "string",
-          "description": "Copyright information with year and company."
-        },
-        "license": {
-          "type": "string",
-          "description": "License information. For common open source licenses, provide an SPDX identifier. For other types of licenses, provide an URL to a webpage with the license or the filename of a separately provided license file."
-        },
-        "author": {
-          "type": "string",
-          "description": "Name or email address of the author of this asset. In case of multiple authors, use comma-separation. The author can also be a company name."
-        },
-        "modelCreationTool": {
-          "type": "string",
-          "description": "The tool or software used to generate the 3D model of this asset."
-        },
-        "creationDate": {
-          "type": "string",
-          "description": "Creation date of the asset in the format YYYYMMDDTHHMMSSZ.",
-          "pattern": "^\\d{8}T\\d{6}Z$"
-        },
-        "modelingMethod": {
-          "type": "string",
-          "description": "Description how the 3D model was modeled. Was it modeled based on a 3D scan, based on photos, or freehand?"
-        },
-        "validationDescription": {
-          "type": "string",
-          "description": "Was the geometry of the 3D model validated against a real-world object? If yes, how?"
-        },
-        "assetType": {
-          "type": "string",
-          "description": "Type of the asset out of the following: object (individual object), scene (a collection of multiple objects)",
-          "enum": ["object", "scene"]
-        },
-        "objectClass": {
-          "type": "string",
-          "description": "The class of the object. This only applies if 'asset_type' == 'object'.",
-          "enum": ["vehicle", "human", "road_network", "other"]
-        },
-        "animated": {
-          "type": "boolean",
-          "description": "Does the 3D model contain keyframe animations?"
-        },
-        "pbrMaterialWorkflow": {
-          "type": "string",
-          "description": "Does the 3D model contain materials for a PBR workflow? If yes, for a metallic or specular workflow?",
-          "enum": ["metallic", "specular", "none"]
-        },
-        "triangleCount": {
-          "type": "integer",
-          "description": "The number of triangles in the 3D model. One quad counts as two triangles."
-        },
-        "meshCount": {
-          "type": "integer",
-          "description": "The number of meshes in the 3D geometry."
-        },
-        "textureResolutions": {
-          "type": "array",
-          "description": "List of all texture resolutions in the 3D model. This can include any combination of '1K', '2K', or '4K'. If no textures are used in the model, add empty element ''",
-          "items": {
-            "type": "string",
-            "enum": ["1K", "2K", "4K", ""]
-          },
-          "minItems": 1,
-          "uniqueItems": true
-        },
-        "normalMapFormat": {
-          "type": "string",
-          "description": "Does the 3D model have normal maps as textures? If yes, are they using the DirectX format or the OpenGL format?",
-          "enum": ["DirectX", "OpenGL", "none"]
-=======
     "$schema": "http://json-schema.org/draft-07/schema#",
     "type": "object",
     "description": "ASAM OpenMATERIAL 3D Geometry Asset file definition.",
@@ -203,13 +100,14 @@
                 },
                 "textureResolutions": {
                     "type": "array",
-                    "description": "Lists all the used texture resolutions in the 3D model i.e. albedo, normal or displacement textures. Possible values are '1K', '2K', '4K'.",
+                    "description": "Lists all the used texture resolutions in the 3D model i.e. albedo, normal or displacement textures. Possible values are '1K', '2K', '4K'. If no textures are used in the model, add empty element ''",
                     "items": {
                         "type": "string",
                         "enum": [
                             "1K",
                             "2K",
-                            "4K"
+                            "4K",
+                            ""
                         ]
                     },
                     "minItems": 1,
@@ -306,7 +204,6 @@
                 "minItems": 2,
                 "maxItems": 2
             }
->>>>>>> 4d77c2d4
         },
         "customProperties": {
             "type": "object",
