--- conflicted
+++ resolved
@@ -32,11 +32,7 @@
                 },
                 "copyright": {
                     "type": "string",
-<<<<<<< HEAD
                     "description": "Indicates copyright details, including the year and copyright holder (e.g., '© 2024 ACME Inc.'). Multiple copyrights should be comma-separated."
-=======
-                    "description": "Indicates copyright details, including the year and copyright holder (for example, '© 2024 ACME Inc.')."
->>>>>>> bd16c169
                 },
                 "license": {
                     "type": "string",
