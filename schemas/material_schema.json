--- conflicted
+++ resolved
@@ -82,7 +82,6 @@
             "surface_correlation_length"
           ]
         },
-<<<<<<< HEAD
         "elasticity": {
           "type": "object",
           "description": "Information about the elasticity of the material.",
@@ -105,78 +104,17 @@
           "type": "number",
           "description": "Density of the material in kg/m^3."
         },
-        "index_of_refraction": {
-          "type": "array",
-          "description": "Index of refraction of the material at different temperatures.",
-          "items": {
-            "type": "object",
-            "properties": {
-              "temperature": {
-                "type": "number",
-                "description": "Temperature at which the index of refraction is measured."
-              },
-              "n": {
-                "type": "array",
-                "description": "Real part of the refractive index as a function of wavelength.",
-                "items": {
-                  "type": "array",
-                  "items": [
-                    {
-                      "type": "number",
-                      "description": "Wavelength."
-                    },
-                    {
-                      "type": "number",
-                      "description": "Real part of the refractive index at the specified wavelength."
-                    }
-                  ],
-                  "minItems": 2,
-                  "maxItems": 2
-                }
-              },
-              "k": {
-                "type": "array",
-                "description": "Imaginary part of the refractive index as a function of wavelength.",
-                "items": {
-                  "type": "array",
-                  "items": [
-                    {
-                      "type": "number",
-                      "description": "Wavelength."
-                    },
-                    {
-                      "type": "number",
-                      "description": "Imaginary part of the refractive index at the specified wavelength."
-                    }
-                  ],
-                  "minItems": 2,
-                  "maxItems": 2
-                }
-              }
-            },
-            "required": [
-              "temperature",
-              "n",
-              "k"
-            ]
-          }
-=======
         "electromagnetic_properties_uri": {
           "type": "string",
           "description": "Relative path to a property lookup table file with electromagnetic material properties.",
           "pattern": ".*_emp\\.xompt$"
->>>>>>> a683d080
         }
       },
       "required": [
         "surface_roughness",
-<<<<<<< HEAD
         "elasticity",
         "density",
-        "index_of_refraction"
-=======
         "electromagnetic_properties_uri"
->>>>>>> a683d080
       ]
     }
   },
