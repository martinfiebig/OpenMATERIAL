{
  "$schema": "http://json-schema.org/draft-07/schema#",
  "type": "object",
  "properties": {
    "metadata": {
      "type": "object",
      "description": "Metadata related to the material.",
      "properties": {
        "copyright": {
          "type": "string",
          "description": "Copyright information.",
          "pattern": "^\\(C\\) \\d{4}-\\d{4}, .+$"
        },
        "generator": {
          "type": "string",
          "description": "Software or tool used to generate the material."
        },
        "openmaterial_version": {
          "type": "string",
          "description": "Version of OpenMATERIAL.",
          "pattern": "^\\d+\\.\\d+\\.\\d+$"
        },
        "creator": {
          "type": "string",
          "description": "Creator of the material."
        },
        "creation_date": {
          "type": "string",
          "description": "Date when the material was created, in the format YYYYMMDDTHHMMSSZ.",
          "pattern": "^\\d{8}T\\d{6}Z$"
        },
        "material_version": {
          "type": "string",
          "description": "Version of the material.",
          "pattern": "^\\d+\\.\\d+\\.\\d+$"
        },
        "id": {
          "type": "string",
          "description": "Unique identifier for the material.",
          "pattern": "^[a-f0-9]{32}$"
        },
        "name": {
          "type": "string",
          "description": "Name of the material."
        },
        "description": {
          "type": "string",
          "description": "Description of the material."
        }
      },
      "required": [
        "copyright",
        "generator",
        "openmaterial_version",
        "creator",
        "creation_date",
        "material_version",
        "id",
        "name",
        "description"
      ]
    },
    "materials_properties": {
      "type": "object",
      "description": "Properties related to the material.",
      "properties": {
        "surface_roughness": {
          "type": "object",
          "description": "Information about the surface roughness of the material.",
          "properties": {
            "surface_height_rms": {
              "type": "number",
              "description": "Root mean square of surface height deviations."
            },
            "surface_correlation_length": {
              "type": "number",
              "description": "Correlation length of the surface height deviations."
            }
          },
          "required": [
            "surface_height_rms",
            "surface_correlation_length"
          ]
        },
<<<<<<< HEAD
        "emissivity_data": {
          "type": "object",
          "description": "Emissivity data of the material",
          "properties": {
            "emissivity": {
              "type": "number",
              "description": "Emissivity describes the ability to emit energy as thermal radiation. Given as the fraction of thermal radiation emitted by a surface relative to the radiation emitted by an ideal black body at the same temperature. Here the hemispherical total emissivity is used which considers full emission over all wavelengths, directions and polarization for a given particular temperature: ε(T)"
            },
            "temperature": {
              "type": "number",
              "description": "Temperature in Kelvin [K] at which the emissivity is measured"
            },
            "source": {
              "type": "string",
              "description": "Source of the emissivity data."
            }
          },
          "required": [
            "emissivity",
            "temperature",
=======
        "elasticity_data": {
          "type": "object",
          "description": "Information about the elasticity of the material.",
          "properties": {
            "youngs_modulus": {
              "type": "number",
              "description": "Young's modulus of the material in Pa."
            },
            "poissons_ratio": {
              "type": "number",
              "description": "Poisson's ratio of the material."
            },
            "source": {
              "type": "string",
              "description": "Source of the elasticity data."
            }
          },
          "required": [
            "youngs_modulus",
            "poissons_ratio",
            "source"
          ]
        },
        "density_data": {
          "type": "object",
          "description": "Information about the density of the material.",
          "properties": {
            "density": {
              "type": "number",
              "description": "Density of the material in kg/m^3."
            },
            "source": {
              "type": "string",
              "description": "Source of the density data."
            }
          },
          "required": [
            "density",
>>>>>>> 19f6ee59
            "source"
          ]
        },
        "electromagnetic_properties_uri": {
          "type": "string",
          "description": "Relative path to a property lookup table file with electromagnetic material properties.",
          "pattern": ".*_emp\\.xompt$"
        }
      },
      "required": [
        "surface_roughness",
        "elasticity_data",
        "density_data",
        "electromagnetic_properties_uri"
      ]
    }
  },
  "required": [
    "metadata",
    "materials_properties"
  ]
}<|MERGE_RESOLUTION|>--- conflicted
+++ resolved
@@ -82,7 +82,6 @@
             "surface_correlation_length"
           ]
         },
-<<<<<<< HEAD
         "emissivity_data": {
           "type": "object",
           "description": "Emissivity data of the material",
@@ -103,7 +102,9 @@
           "required": [
             "emissivity",
             "temperature",
-=======
+            "source"
+          ]
+        },
         "elasticity_data": {
           "type": "object",
           "description": "Information about the elasticity of the material.",
@@ -142,7 +143,6 @@
           },
           "required": [
             "density",
->>>>>>> 19f6ee59
             "source"
           ]
         },
