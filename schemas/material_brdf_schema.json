{
<<<<<<< HEAD
  "$schema": "http://json-schema.org/draft-07/schema#",
  "type": "object",
  "properties": {
    "metadata": {
      "type": "object",
      "description": "Metadata about the material.",
      "properties": {
        "name": {
          "type": "string",
          "description": "Name of the material."
        },
        "description": {
          "type": "string",
          "description": "Short description of the material in 2 - 3 sentences."
        },
        "uuid": {
          "type": "string",
          "description": "Universally unique identifier for the material.",
          "pattern": "^[a-f0-9]{32}$"
        },
        "materialVersion": {
          "type": "string",
          "description": "Version of the material.",
          "pattern": "^\\d+\\.\\d+\\.\\d+$"
        },
        "creationDate": {
          "type": "string",
          "description": "Creation date of the material in the format YYYYMMDDTHHMMSSZ.",
          "pattern": "^\\d{8}T\\d{6}Z$"
        },
        "openMaterialVersion": {
          "type": "string",
          "description": "Version of OpenMATERIAL.",
          "pattern": "^\\d+\\.\\d+\\.\\d+$"
        },
        "copyright": {
          "type": "string",
          "description": "Copyright information with year and company."
        },
        "license": {
          "type": "string",
          "description": "License information. For common open source licenses, provide an SPDX identifier. For other types of licenses, provide an URL to a webpage with the license or the filename of a separately provided license file."
        },
        "author": {
          "type": "string",
          "description": "Name or email address of the author of this material. In case of multiple authors, use comma-separation. The author can also be a company name."
        },
        "source": {
          "type": "string",
          "description": "Source of the brdf data."
        }
      },
      "required": [
        "name",
        "description",
        "uuid",
        "materialVersion",
        "creationDate",
        "openMaterialVersion",
        "copyright",
        "license",
        "author",
        "source"
      ]
    },
    "brdf": { 
      "type": "object",
      "description": "BRDF lookup table including relevant meta data.",
      "properties": {
        "typicalSensor": {
          "type": "string",
          "description": "Typical sensor technology this BRDF table is used for, e.g., radar, lidar, camera."
        },
        "wavelengthRange": {
          "type": "array",
          "description": "Wavelength range covered by the lookup table. The first item is the minimum wavelength in meters and the second item is the maximum wavelength in meters.",
          "items": {
              "type": "number"
=======
    "$schema": "http://json-schema.org/draft-07/schema#",
    "type": "object",
    "properties": {
        "metadata": {
            "type": "object",
            "description": "Metadata about the material.",
            "properties": {
                "name": {
                    "type": "string",
                    "description": "Name of the material."
                },
                "description": {
                    "type": "string",
                    "description": "Short description of the material in 2 - 3 sentences."
                },
                "uuid": {
                    "type": "string",
                    "description": "Universally unique identifier for the material in 8-4-4-4-12 format, see https://en.wikipedia.org/wiki/Universally_unique_identifier. The uuid stays the same, even if version is updated.",
                    "pattern": "\\b[0-9a-fA-F]{8}-[0-9a-fA-F]{4}-[0-9a-fA-F]{4}-[0-9a-fA-F]{4}-[0-9a-fA-F]{12}\\b$"
                },
                "materialVersion": {
                    "type": "string",
                    "description": "Version of the material.",
                    "pattern": "^\\d+\\.\\d+\\.\\d+$"
                },
                "creationDate": {
                    "type": "string",
                    "description": "Creation date of the material in the format YYYYMMDDTHHMMSSZ.",
                    "pattern": "^\\d{8}T\\d{6}Z$"
                },
                "openMaterialVersion": {
                    "type": "string",
                    "description": "Version of OpenMATERIAL.",
                    "pattern": "^\\d+\\.\\d+\\.\\d+$"
                },
                "copyright": {
                    "type": "string",
                    "description": "Copyright information with year and company."
                },
                "license": {
                    "type": "string",
                    "description": "License information. For common open source licenses, provide an SPDX identifier. For other types of licenses, provide an URL to a webpage with the license or the filename of a separately provided license file."
                },
                "author": {
                    "type": "string",
                    "description": "Name or email address of the author of this material. In case of multiple authors, use comma-separation. The author can also be a company name."
                },
                "source": {
                    "type": "string",
                    "description": "Source of the brdf data."
                }
>>>>>>> 78fdfba4
            },
            "required": [
                "name",
                "description",
                "uuid",
                "materialVersion",
                "creationDate",
                "openMaterialVersion",
                "copyright",
                "license",
                "author",
                "source"
            ]
        },
<<<<<<< HEAD
        "lookupTable": {
          "type": "array",
          "description": "Array of bidirectional reflectance distribution function (BRDF) values. The array SHALL be sorted based on the columns starting with the first.",
          "items": {
            "type": "array",
            "items": [
              {
                "type": ["number", "null"],
                "description": "Wavelength of radiation in meters."
              },
              {
                "type": ["number", "null"],
                "description": "Incident elevation angle (= zenith angle) relative to the surface normal in rad."
              },
              {
                "type": ["number", "null"],
                "description": "Exit elevation angle (= zenith angle) relative to the surface normal in rad."
              },
              {
                "type": ["number", "null"],
                "description": "Exit azimuth angle in rad. For BRDFs with incident and exit vectors on the same plane as the normal, exit azimuth angle is 0."
              },
              {
                "type": ["number", "null"],
                "description": "BRDF value in 1/sr."
              }
            ],
            "minItems": 5,
            "maxItems": 5
          }
        }
      },
      "required": [
        "typicalSensor",
        "wavelengthRange",
        "lookupTable"
      ]
    }
  },
  "required": [
    "metadata",
    "brdf"
  ]
=======
        "brdf": {
            "type": "object",
            "description": "General information about the lookup table.",
            "properties": {
                "typicalSensor": {
                    "type": "string",
                    "description": "Typical sensor technology this BRDF table is used for, e.g., radar, lidar, camera."
                },
                "wavelengthRange": {
                    "type": "array",
                    "description": "Wavelength range covered by the lookup table. The first item is the minimum wavelength in meters and the second item is the maximum wavelength in meters.",
                    "items": {
                        "type": "number"
                    },
                    "minItems": 2,
                    "maxItems": 2
                },
                "amplitudeUnit": {
                    "type": "string",
                    "description": "The unit of amplitude, either \"1/sr\" or \"linear\"",
                    "enum": [
                        "1/sr",
                        "linear"
                    ]
                },
                "lookupTable": {
                    "type": "array",
                    "description": "Array of bidirectional reflectance distribution function (BRDF) values, with each item representing a different property. The array SHALL be sorted based on the columns starting with the first.",
                    "items": {
                        "type": "array",
                        "items": [
                            {
                                "type": [
                                    "number",
                                    "null"
                                ],
                                "description": "Incident elevation angle in rad."
                            },
                            {
                                "type": [
                                    "number",
                                    "null"
                                ],
                                "description": "Exit elevation angle in rad."
                            },
                            {
                                "type": [
                                    "number",
                                    "null"
                                ],
                                "description": "Exit azimuth angle in rad (for BRDFs with incident and exit vectors on the same plane as the normal, exit azimuth angle is 0.)"
                            },
                            {
                                "type": [
                                    "number",
                                    "null"
                                ],
                                "description": "Polarized plane angle in rad. This is the angle between the plane containing the incident, exit, and normal vector, and the plane of polarization."
                            },
                            {
                                "type": [
                                    "number",
                                    "null"
                                ],
                                "description": "Wavelength in meters."
                            },
                            {
                                "type": [
                                    "number",
                                    "null"
                                ],
                                "description": "Amplitude within the linearly polarized plane."
                            },
                            {
                                "type": [
                                    "number",
                                    "null"
                                ],
                                "description": "Phase within the linearly polarized plane. If the phase is not taken into account, it is null."
                            }
                        ],
                        "minItems": 7,
                        "maxItems": 7
                    }
                }
            },
            "required": [
                "typicalSensor",
                "wavelengthRange",
                "amplitudeUnit",
                "lookupTable"
            ]
        }
    },
    "required": [
        "metadata",
        "brdf"
    ]
>>>>>>> 78fdfba4
}<|MERGE_RESOLUTION|>--- conflicted
+++ resolved
@@ -1,292 +1,142 @@
-{
-<<<<<<< HEAD
-  "$schema": "http://json-schema.org/draft-07/schema#",
-  "type": "object",
-  "properties": {
-    "metadata": {
-      "type": "object",
-      "description": "Metadata about the material.",
-      "properties": {
-        "name": {
-          "type": "string",
-          "description": "Name of the material."
-        },
-        "description": {
-          "type": "string",
-          "description": "Short description of the material in 2 - 3 sentences."
-        },
-        "uuid": {
-          "type": "string",
-          "description": "Universally unique identifier for the material.",
-          "pattern": "^[a-f0-9]{32}$"
-        },
-        "materialVersion": {
-          "type": "string",
-          "description": "Version of the material.",
-          "pattern": "^\\d+\\.\\d+\\.\\d+$"
-        },
-        "creationDate": {
-          "type": "string",
-          "description": "Creation date of the material in the format YYYYMMDDTHHMMSSZ.",
-          "pattern": "^\\d{8}T\\d{6}Z$"
-        },
-        "openMaterialVersion": {
-          "type": "string",
-          "description": "Version of OpenMATERIAL.",
-          "pattern": "^\\d+\\.\\d+\\.\\d+$"
-        },
-        "copyright": {
-          "type": "string",
-          "description": "Copyright information with year and company."
-        },
-        "license": {
-          "type": "string",
-          "description": "License information. For common open source licenses, provide an SPDX identifier. For other types of licenses, provide an URL to a webpage with the license or the filename of a separately provided license file."
-        },
-        "author": {
-          "type": "string",
-          "description": "Name or email address of the author of this material. In case of multiple authors, use comma-separation. The author can also be a company name."
-        },
-        "source": {
-          "type": "string",
-          "description": "Source of the brdf data."
-        }
-      },
-      "required": [
-        "name",
-        "description",
-        "uuid",
-        "materialVersion",
-        "creationDate",
-        "openMaterialVersion",
-        "copyright",
-        "license",
-        "author",
-        "source"
-      ]
-    },
-    "brdf": { 
-      "type": "object",
-      "description": "BRDF lookup table including relevant meta data.",
-      "properties": {
-        "typicalSensor": {
-          "type": "string",
-          "description": "Typical sensor technology this BRDF table is used for, e.g., radar, lidar, camera."
-        },
-        "wavelengthRange": {
-          "type": "array",
-          "description": "Wavelength range covered by the lookup table. The first item is the minimum wavelength in meters and the second item is the maximum wavelength in meters.",
-          "items": {
-              "type": "number"
-=======
-    "$schema": "http://json-schema.org/draft-07/schema#",
-    "type": "object",
-    "properties": {
-        "metadata": {
-            "type": "object",
-            "description": "Metadata about the material.",
-            "properties": {
-                "name": {
-                    "type": "string",
-                    "description": "Name of the material."
-                },
-                "description": {
-                    "type": "string",
-                    "description": "Short description of the material in 2 - 3 sentences."
-                },
-                "uuid": {
-                    "type": "string",
-                    "description": "Universally unique identifier for the material in 8-4-4-4-12 format, see https://en.wikipedia.org/wiki/Universally_unique_identifier. The uuid stays the same, even if version is updated.",
-                    "pattern": "\\b[0-9a-fA-F]{8}-[0-9a-fA-F]{4}-[0-9a-fA-F]{4}-[0-9a-fA-F]{4}-[0-9a-fA-F]{12}\\b$"
-                },
-                "materialVersion": {
-                    "type": "string",
-                    "description": "Version of the material.",
-                    "pattern": "^\\d+\\.\\d+\\.\\d+$"
-                },
-                "creationDate": {
-                    "type": "string",
-                    "description": "Creation date of the material in the format YYYYMMDDTHHMMSSZ.",
-                    "pattern": "^\\d{8}T\\d{6}Z$"
-                },
-                "openMaterialVersion": {
-                    "type": "string",
-                    "description": "Version of OpenMATERIAL.",
-                    "pattern": "^\\d+\\.\\d+\\.\\d+$"
-                },
-                "copyright": {
-                    "type": "string",
-                    "description": "Copyright information with year and company."
-                },
-                "license": {
-                    "type": "string",
-                    "description": "License information. For common open source licenses, provide an SPDX identifier. For other types of licenses, provide an URL to a webpage with the license or the filename of a separately provided license file."
-                },
-                "author": {
-                    "type": "string",
-                    "description": "Name or email address of the author of this material. In case of multiple authors, use comma-separation. The author can also be a company name."
-                },
-                "source": {
-                    "type": "string",
-                    "description": "Source of the brdf data."
-                }
->>>>>>> 78fdfba4
-            },
-            "required": [
-                "name",
-                "description",
-                "uuid",
-                "materialVersion",
-                "creationDate",
-                "openMaterialVersion",
-                "copyright",
-                "license",
-                "author",
-                "source"
-            ]
-        },
-<<<<<<< HEAD
-        "lookupTable": {
-          "type": "array",
-          "description": "Array of bidirectional reflectance distribution function (BRDF) values. The array SHALL be sorted based on the columns starting with the first.",
-          "items": {
-            "type": "array",
-            "items": [
-              {
-                "type": ["number", "null"],
-                "description": "Wavelength of radiation in meters."
-              },
-              {
-                "type": ["number", "null"],
-                "description": "Incident elevation angle (= zenith angle) relative to the surface normal in rad."
-              },
-              {
-                "type": ["number", "null"],
-                "description": "Exit elevation angle (= zenith angle) relative to the surface normal in rad."
-              },
-              {
-                "type": ["number", "null"],
-                "description": "Exit azimuth angle in rad. For BRDFs with incident and exit vectors on the same plane as the normal, exit azimuth angle is 0."
-              },
-              {
-                "type": ["number", "null"],
-                "description": "BRDF value in 1/sr."
-              }
-            ],
-            "minItems": 5,
-            "maxItems": 5
-          }
-        }
-      },
-      "required": [
-        "typicalSensor",
-        "wavelengthRange",
-        "lookupTable"
-      ]
-    }
-  },
-  "required": [
-    "metadata",
-    "brdf"
-  ]
-=======
-        "brdf": {
-            "type": "object",
-            "description": "General information about the lookup table.",
-            "properties": {
-                "typicalSensor": {
-                    "type": "string",
-                    "description": "Typical sensor technology this BRDF table is used for, e.g., radar, lidar, camera."
-                },
-                "wavelengthRange": {
-                    "type": "array",
-                    "description": "Wavelength range covered by the lookup table. The first item is the minimum wavelength in meters and the second item is the maximum wavelength in meters.",
-                    "items": {
-                        "type": "number"
-                    },
-                    "minItems": 2,
-                    "maxItems": 2
-                },
-                "amplitudeUnit": {
-                    "type": "string",
-                    "description": "The unit of amplitude, either \"1/sr\" or \"linear\"",
-                    "enum": [
-                        "1/sr",
-                        "linear"
-                    ]
-                },
-                "lookupTable": {
-                    "type": "array",
-                    "description": "Array of bidirectional reflectance distribution function (BRDF) values, with each item representing a different property. The array SHALL be sorted based on the columns starting with the first.",
-                    "items": {
-                        "type": "array",
-                        "items": [
-                            {
-                                "type": [
-                                    "number",
-                                    "null"
-                                ],
-                                "description": "Incident elevation angle in rad."
-                            },
-                            {
-                                "type": [
-                                    "number",
-                                    "null"
-                                ],
-                                "description": "Exit elevation angle in rad."
-                            },
-                            {
-                                "type": [
-                                    "number",
-                                    "null"
-                                ],
-                                "description": "Exit azimuth angle in rad (for BRDFs with incident and exit vectors on the same plane as the normal, exit azimuth angle is 0.)"
-                            },
-                            {
-                                "type": [
-                                    "number",
-                                    "null"
-                                ],
-                                "description": "Polarized plane angle in rad. This is the angle between the plane containing the incident, exit, and normal vector, and the plane of polarization."
-                            },
-                            {
-                                "type": [
-                                    "number",
-                                    "null"
-                                ],
-                                "description": "Wavelength in meters."
-                            },
-                            {
-                                "type": [
-                                    "number",
-                                    "null"
-                                ],
-                                "description": "Amplitude within the linearly polarized plane."
-                            },
-                            {
-                                "type": [
-                                    "number",
-                                    "null"
-                                ],
-                                "description": "Phase within the linearly polarized plane. If the phase is not taken into account, it is null."
-                            }
-                        ],
-                        "minItems": 7,
-                        "maxItems": 7
-                    }
-                }
-            },
-            "required": [
-                "typicalSensor",
-                "wavelengthRange",
-                "amplitudeUnit",
-                "lookupTable"
-            ]
-        }
-    },
-    "required": [
-        "metadata",
-        "brdf"
-    ]
->>>>>>> 78fdfba4
+{
+    "$schema": "http://json-schema.org/draft-07/schema#",
+    "type": "object",
+    "properties": {
+        "metadata": {
+            "type": "object",
+            "description": "BRDF lookup table including relevant meta data.",
+            "properties": {
+                "name": {
+                    "type": "string",
+                    "description": "Name of the material."
+                },
+                "description": {
+                    "type": "string",
+                    "description": "Short description of the material in 2 - 3 sentences."
+                },
+                "uuid": {
+                    "type": "string",
+                    "description": "Universally unique identifier for the material in 8-4-4-4-12 format, see https://en.wikipedia.org/wiki/Universally_unique_identifier. The uuid stays the same, even if version is updated.",
+                    "pattern": "\\b[0-9a-fA-F]{8}-[0-9a-fA-F]{4}-[0-9a-fA-F]{4}-[0-9a-fA-F]{4}-[0-9a-fA-F]{12}\\b$"
+                },
+                "materialVersion": {
+                    "type": "string",
+                    "description": "Version of the material.",
+                    "pattern": "^\\d+\\.\\d+\\.\\d+$"
+                },
+                "creationDate": {
+                    "type": "string",
+                    "description": "Creation date of the material in the format YYYYMMDDTHHMMSSZ.",
+                    "pattern": "^\\d{8}T\\d{6}Z$"
+                },
+                "openMaterialVersion": {
+                    "type": "string",
+                    "description": "Version of OpenMATERIAL.",
+                    "pattern": "^\\d+\\.\\d+\\.\\d+$"
+                },
+                "copyright": {
+                    "type": "string",
+                    "description": "Copyright information with year and company."
+                },
+                "license": {
+                    "type": "string",
+                    "description": "License information. For common open source licenses, provide an SPDX identifier. For other types of licenses, provide an URL to a webpage with the license or the filename of a separately provided license file."
+                },
+                "author": {
+                    "type": "string",
+                    "description": "Name or email address of the author of this material. In case of multiple authors, use comma-separation. The author can also be a company name."
+                },
+                "source": {
+                    "type": "string",
+                    "description": "Source of the brdf data."
+                }
+            },
+            "required": [
+                "name",
+                "description",
+                "uuid",
+                "materialVersion",
+                "creationDate",
+                "openMaterialVersion",
+                "copyright",
+                "license",
+                "author",
+                "source"
+            ]
+        },
+        "brdf": {
+            "type": "object",
+            "description": "General information about the lookup table.",
+            "properties": {
+                "typicalSensor": {
+                    "type": "string",
+                    "description": "Typical sensor technology this BRDF table is used for, e.g., radar, lidar, camera."
+                },
+                "wavelengthRange": {
+                    "type": "array",
+                    "description": "Wavelength range covered by the lookup table. The first item is the minimum wavelength in meters and the second item is the maximum wavelength in meters.",
+                    "items": {
+                        "type": "number"
+                    },
+                    "minItems": 2,
+                    "maxItems": 2
+                },
+                "lookupTable": {
+                    "type": "array",
+                    "description": "Array of bidirectional reflectance distribution function (BRDF) values. The array SHALL be sorted based on the columns starting with the first.",
+                    "items": {
+                        "type": "array",
+                        "items": [
+                            {
+                                "type": [
+                                    "number",
+                                    "null"
+                                ],
+                                "description": "Wavelength of radiation in meters."
+                            },
+                            {
+                                "type": [
+                                    "number",
+                                    "null"
+                                ],
+                                "description": "Incident elevation angle (= zenith angle) relative to the surface normal in rad."
+                            },
+                            {
+                                "type": [
+                                    "number",
+                                    "null"
+                                ],
+                                "description": "Exit elevation angle (= zenith angle) relative to the surface normal in rad."
+                            },
+                            {
+                                "type": [
+                                    "number",
+                                    "null"
+                                ],
+                                "description": "Exit azimuth angle in rad. For BRDFs with incident and exit vectors on the same plane as the normal, exit azimuth angle is 0."
+                            },
+                            {
+                                "type": [
+                                    "number",
+                                    "null"
+                                ],
+                                "description": "BRDF value in 1/sr."
+                            }
+                        ],
+                        "minItems": 5,
+                        "maxItems": 5
+                    }
+                }
+            },
+            "required": [
+                "typicalSensor",
+                "wavelengthRange",
+                "lookupTable"
+            ]
+        }
+    },
+    "required": [
+        "metadata",
+        "brdf"
+    ]
 }