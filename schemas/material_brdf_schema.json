{
    "$schema": "http://json-schema.org/draft-07/schema#",
    "type": "object",
    "description": "ASAM OpenMATERIAL 3D Material BRDF look-up table file definition.",
    "properties": {
        "metadata": {
            "type": "object",
            "description": "The key meta information about the BRDF look-up table.",
            "properties": {
                "name": {
                    "type": "string",
                    "description": "The display name of the material, such as 'Red brick' or 'Dark asphalt'."
                },
                "description": {
                    "type": "string",
                    "description": "Short description of the material in 2 - 3 sentences."
                },
                "uuid": {
                    "type": "string",
                    "description": "Universally unique identifier for the material in 8-4-4-4-12 format, see https://en.wikipedia.org/wiki/Universally_unique_identifier. The uuid stays the same, even if version is updated.",
                    "pattern": "\\b[0-9a-fA-F]{8}-[0-9a-fA-F]{4}-[0-9a-fA-F]{4}-[0-9a-fA-F]{4}-[0-9a-fA-F]{12}\\b$"
                },
                "materialVersion": {
                    "type": "string",
                    "description": "The version number of the material, following semantic versioning (for example, '1.0.0').",
                    "pattern": "^\\d+\\.\\d+\\.\\d+$"
                },
                "openMaterialVersion": {
                    "type": "string",
                    "description": "The version of the ASAM OpenMATERIAL 3D specification used, adhering to semantic versioning (for example, '1.0.0').",
                    "pattern": "^\\d+\\.\\d+\\.\\d+$"
                },
                "copyright": {
                    "type": "string",
<<<<<<< HEAD
                    "description": "Indicates copyright details, including the year and copyright holder (e.g., '© 2024 ACME Inc.'). Multiple copyrights should be comma-separated."
=======
                    "description": "Indicates copyright details, including the year and copyright holder (for example, '© 2024 ACME Inc.')."
>>>>>>> bd16c169
                },
                "license": {
                    "type": "string",
                    "description": "Describes the license for material distribution. Use an SPDX identifier for open-source licenses (for example, 'MIT'), or provide a URL or filename for proprietary licenses."
                },
                "authors": {
                    "type": "string",
                    "description": "Lists the author(s) of the material as a name, email, or company. Multiple authors should be comma-separated."
                },
                "creationDate": {
                    "type": "string",
                    "description": "The date and time of material creation, formatted as YYYYMMDDTHHMMSSZ according to ISO 8601 (for example, '20240703T101728Z').",
                    "pattern": "^\\d{8}T\\d{6}Z$"
                },
                "source": {
                    "type": "string",
                    "description": "Source of the BRDF data. Was is measured, simulated, or taken from literature?"
                },
                "typicalSensorTechnology": {
                    "type": "string",
                    "description": "Typical sensor technology this BRDF table is used for. Examples: radar, lidar, camera. If multiply apply, use comma-separation."
                }
            },
            "required": [
                "name",
                "uuid",
                "materialVersion",
                "openMaterialVersion",
                "copyright",
                "license",
                "authors",
                "source"
            ]
        },
        "brdf": {
            "type": "object",
            "description": "The BRDF is used as a basic quantity to characterize the reflecting properties of a surface geometrically. The following BRDF definition applies: “The ratio of the radiance or power per unit solid-angle in the outgoing direction from a unit projected surface area to the collimated irradiance or power per unit projected surface area.” A physically plausible BRDF shall additionally obey the following three properties. (1) Positivity: The BRDF has units of inverse steradians (1/sr) and can vary from 0 to infinity. (2) Helmholtz reciprocity: It is symmetric in the incoming and outgoing direction. (3) Energy conservation: No more radiant energy is reflected from a point on the surface than incident radiant energy to that point. ",
            "properties": {
                "wavelengths": {
                    "type": "array",
                    "description": "List of all wavelengths in meters contained in the lookup table.",
                    "items": {
                        "type": "number"
                    }
                },
                "lookupTable": {
                    "type": "array",
                    "description": "Array of bidirectional reflectance distribution function (BRDF) values. The array shall be sorted based on the columns starting with the first.",
                    "items": {
                        "type": "array",
                        "items": [
                            {
                                "type": [
                                    "number",
                                    "null"
                                ],
                                "description": "Wavelength of radiation in meters."
                            },
                            {
                                "type": [
                                    "number",
                                    "null"
                                ],
                                "description": "Incident elevation angle (= zenith angle) relative to the surface normal in rad."
                            },
                            {
                                "type": [
                                    "number",
                                    "null"
                                ],
                                "description": "Exit elevation angle (= zenith angle) relative to the surface normal in rad."
                            },
                            {
                                "type": [
                                    "number",
                                    "null"
                                ],
                                "description": "Exit azimuth angle in rad. For BRDFs with incident and exit vectors on the same plane as the normal, exit azimuth angle is 0."
                            },
                            {
                                "type": [
                                    "number",
                                    "null"
                                ],
                                "description": "BRDF value in 1/sr."
                            }
                        ],
                        "minItems": 5,
                        "maxItems": 5
                    }
                }
            },
            "required": [
                "wavelengths",
                "lookupTable"
            ]
        }
    },
    "required": [
        "metadata",
        "brdf"
    ]
}<|MERGE_RESOLUTION|>--- conflicted
+++ resolved
@@ -1,142 +1,138 @@
-{
-    "$schema": "http://json-schema.org/draft-07/schema#",
-    "type": "object",
-    "description": "ASAM OpenMATERIAL 3D Material BRDF look-up table file definition.",
-    "properties": {
-        "metadata": {
-            "type": "object",
-            "description": "The key meta information about the BRDF look-up table.",
-            "properties": {
-                "name": {
-                    "type": "string",
-                    "description": "The display name of the material, such as 'Red brick' or 'Dark asphalt'."
-                },
-                "description": {
-                    "type": "string",
-                    "description": "Short description of the material in 2 - 3 sentences."
-                },
-                "uuid": {
-                    "type": "string",
-                    "description": "Universally unique identifier for the material in 8-4-4-4-12 format, see https://en.wikipedia.org/wiki/Universally_unique_identifier. The uuid stays the same, even if version is updated.",
-                    "pattern": "\\b[0-9a-fA-F]{8}-[0-9a-fA-F]{4}-[0-9a-fA-F]{4}-[0-9a-fA-F]{4}-[0-9a-fA-F]{12}\\b$"
-                },
-                "materialVersion": {
-                    "type": "string",
-                    "description": "The version number of the material, following semantic versioning (for example, '1.0.0').",
-                    "pattern": "^\\d+\\.\\d+\\.\\d+$"
-                },
-                "openMaterialVersion": {
-                    "type": "string",
-                    "description": "The version of the ASAM OpenMATERIAL 3D specification used, adhering to semantic versioning (for example, '1.0.0').",
-                    "pattern": "^\\d+\\.\\d+\\.\\d+$"
-                },
-                "copyright": {
-                    "type": "string",
-<<<<<<< HEAD
-                    "description": "Indicates copyright details, including the year and copyright holder (e.g., '© 2024 ACME Inc.'). Multiple copyrights should be comma-separated."
-=======
-                    "description": "Indicates copyright details, including the year and copyright holder (for example, '© 2024 ACME Inc.')."
->>>>>>> bd16c169
-                },
-                "license": {
-                    "type": "string",
-                    "description": "Describes the license for material distribution. Use an SPDX identifier for open-source licenses (for example, 'MIT'), or provide a URL or filename for proprietary licenses."
-                },
-                "authors": {
-                    "type": "string",
-                    "description": "Lists the author(s) of the material as a name, email, or company. Multiple authors should be comma-separated."
-                },
-                "creationDate": {
-                    "type": "string",
-                    "description": "The date and time of material creation, formatted as YYYYMMDDTHHMMSSZ according to ISO 8601 (for example, '20240703T101728Z').",
-                    "pattern": "^\\d{8}T\\d{6}Z$"
-                },
-                "source": {
-                    "type": "string",
-                    "description": "Source of the BRDF data. Was is measured, simulated, or taken from literature?"
-                },
-                "typicalSensorTechnology": {
-                    "type": "string",
-                    "description": "Typical sensor technology this BRDF table is used for. Examples: radar, lidar, camera. If multiply apply, use comma-separation."
-                }
-            },
-            "required": [
-                "name",
-                "uuid",
-                "materialVersion",
-                "openMaterialVersion",
-                "copyright",
-                "license",
-                "authors",
-                "source"
-            ]
-        },
-        "brdf": {
-            "type": "object",
-            "description": "The BRDF is used as a basic quantity to characterize the reflecting properties of a surface geometrically. The following BRDF definition applies: “The ratio of the radiance or power per unit solid-angle in the outgoing direction from a unit projected surface area to the collimated irradiance or power per unit projected surface area.” A physically plausible BRDF shall additionally obey the following three properties. (1) Positivity: The BRDF has units of inverse steradians (1/sr) and can vary from 0 to infinity. (2) Helmholtz reciprocity: It is symmetric in the incoming and outgoing direction. (3) Energy conservation: No more radiant energy is reflected from a point on the surface than incident radiant energy to that point. ",
-            "properties": {
-                "wavelengths": {
-                    "type": "array",
-                    "description": "List of all wavelengths in meters contained in the lookup table.",
-                    "items": {
-                        "type": "number"
-                    }
-                },
-                "lookupTable": {
-                    "type": "array",
-                    "description": "Array of bidirectional reflectance distribution function (BRDF) values. The array shall be sorted based on the columns starting with the first.",
-                    "items": {
-                        "type": "array",
-                        "items": [
-                            {
-                                "type": [
-                                    "number",
-                                    "null"
-                                ],
-                                "description": "Wavelength of radiation in meters."
-                            },
-                            {
-                                "type": [
-                                    "number",
-                                    "null"
-                                ],
-                                "description": "Incident elevation angle (= zenith angle) relative to the surface normal in rad."
-                            },
-                            {
-                                "type": [
-                                    "number",
-                                    "null"
-                                ],
-                                "description": "Exit elevation angle (= zenith angle) relative to the surface normal in rad."
-                            },
-                            {
-                                "type": [
-                                    "number",
-                                    "null"
-                                ],
-                                "description": "Exit azimuth angle in rad. For BRDFs with incident and exit vectors on the same plane as the normal, exit azimuth angle is 0."
-                            },
-                            {
-                                "type": [
-                                    "number",
-                                    "null"
-                                ],
-                                "description": "BRDF value in 1/sr."
-                            }
-                        ],
-                        "minItems": 5,
-                        "maxItems": 5
-                    }
-                }
-            },
-            "required": [
-                "wavelengths",
-                "lookupTable"
-            ]
-        }
-    },
-    "required": [
-        "metadata",
-        "brdf"
-    ]
+{
+    "$schema": "http://json-schema.org/draft-07/schema#",
+    "type": "object",
+    "description": "ASAM OpenMATERIAL 3D Material BRDF look-up table file definition.",
+    "properties": {
+        "metadata": {
+            "type": "object",
+            "description": "The key meta information about the BRDF look-up table.",
+            "properties": {
+                "name": {
+                    "type": "string",
+                    "description": "The display name of the material, such as 'Red brick' or 'Dark asphalt'."
+                },
+                "description": {
+                    "type": "string",
+                    "description": "Short description of the material in 2 - 3 sentences."
+                },
+                "uuid": {
+                    "type": "string",
+                    "description": "Universally unique identifier for the material in 8-4-4-4-12 format, see https://en.wikipedia.org/wiki/Universally_unique_identifier. The uuid stays the same, even if version is updated.",
+                    "pattern": "\\b[0-9a-fA-F]{8}-[0-9a-fA-F]{4}-[0-9a-fA-F]{4}-[0-9a-fA-F]{4}-[0-9a-fA-F]{12}\\b$"
+                },
+                "materialVersion": {
+                    "type": "string",
+                    "description": "The version number of the material, following semantic versioning (for example, '1.0.0').",
+                    "pattern": "^\\d+\\.\\d+\\.\\d+$"
+                },
+                "openMaterialVersion": {
+                    "type": "string",
+                    "description": "The version of the ASAM OpenMATERIAL 3D specification used, adhering to semantic versioning (for example, '1.0.0').",
+                    "pattern": "^\\d+\\.\\d+\\.\\d+$"
+                },
+                "copyright": {
+                    "type": "string",
+                    "description": "Indicates copyright details, including the year and copyright holder (e.g., '© 2024 ACME Inc.'). Multiple copyrights should be comma-separated."
+                },
+                "license": {
+                    "type": "string",
+                    "description": "Describes the license for material distribution. Use an SPDX identifier for open-source licenses (for example, 'MIT'), or provide a URL or filename for proprietary licenses."
+                },
+                "authors": {
+                    "type": "string",
+                    "description": "Lists the author(s) of the material as a name, email, or company. Multiple authors should be comma-separated."
+                },
+                "creationDate": {
+                    "type": "string",
+                    "description": "The date and time of material creation, formatted as YYYYMMDDTHHMMSSZ according to ISO 8601 (for example, '20240703T101728Z').",
+                    "pattern": "^\\d{8}T\\d{6}Z$"
+                },
+                "source": {
+                    "type": "string",
+                    "description": "Source of the BRDF data. Was is measured, simulated, or taken from literature?"
+                },
+                "typicalSensorTechnology": {
+                    "type": "string",
+                    "description": "Typical sensor technology this BRDF table is used for. Examples: radar, lidar, camera. If multiply apply, use comma-separation."
+                }
+            },
+            "required": [
+                "name",
+                "uuid",
+                "materialVersion",
+                "openMaterialVersion",
+                "copyright",
+                "license",
+                "authors",
+                "source"
+            ]
+        },
+        "brdf": {
+            "type": "object",
+            "description": "The BRDF is used as a basic quantity to characterize the reflecting properties of a surface geometrically. The following BRDF definition applies: “The ratio of the radiance or power per unit solid-angle in the outgoing direction from a unit projected surface area to the collimated irradiance or power per unit projected surface area.” A physically plausible BRDF shall additionally obey the following three properties. (1) Positivity: The BRDF has units of inverse steradians (1/sr) and can vary from 0 to infinity. (2) Helmholtz reciprocity: It is symmetric in the incoming and outgoing direction. (3) Energy conservation: No more radiant energy is reflected from a point on the surface than incident radiant energy to that point. ",
+            "properties": {
+                "wavelengths": {
+                    "type": "array",
+                    "description": "List of all wavelengths in meters contained in the lookup table.",
+                    "items": {
+                        "type": "number"
+                    }
+                },
+                "lookupTable": {
+                    "type": "array",
+                    "description": "Array of bidirectional reflectance distribution function (BRDF) values. The array shall be sorted based on the columns starting with the first.",
+                    "items": {
+                        "type": "array",
+                        "items": [
+                            {
+                                "type": [
+                                    "number",
+                                    "null"
+                                ],
+                                "description": "Wavelength of radiation in meters."
+                            },
+                            {
+                                "type": [
+                                    "number",
+                                    "null"
+                                ],
+                                "description": "Incident elevation angle (= zenith angle) relative to the surface normal in rad."
+                            },
+                            {
+                                "type": [
+                                    "number",
+                                    "null"
+                                ],
+                                "description": "Exit elevation angle (= zenith angle) relative to the surface normal in rad."
+                            },
+                            {
+                                "type": [
+                                    "number",
+                                    "null"
+                                ],
+                                "description": "Exit azimuth angle in rad. For BRDFs with incident and exit vectors on the same plane as the normal, exit azimuth angle is 0."
+                            },
+                            {
+                                "type": [
+                                    "number",
+                                    "null"
+                                ],
+                                "description": "BRDF value in 1/sr."
+                            }
+                        ],
+                        "minItems": 5,
+                        "maxItems": 5
+                    }
+                }
+            },
+            "required": [
+                "wavelengths",
+                "lookupTable"
+            ]
+        }
+    },
+    "required": [
+        "metadata",
+        "brdf"
+    ]
 }