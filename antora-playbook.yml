# Minimal configuration based on Antora Generator Template 
# Source: https://code.asam.net/common/templates/antora-base-repo-example/-/blob/standard_generator/site.yml
# tag::site[]
site:
  title: ASAM OpenMATERIAL
  url: https://martinfiebig.github.io/OpenMATERIAL/
  start_page: asamopenmaterial:specification:index.adoc
# end::site[]
urls: # Creates a redirect for the newest version to the link "latest"
  latest_version_segment_strategy: redirect:to
  latest_version_segment: latest

# tag::content[]
content:
  sources:
<<<<<<< HEAD
  - url: https://github.com/martinfiebig/OpenMATERIAL.git
    branches: [main, v*.*.*]  
    tags: [v*,V*]
    start_path: .antora
=======
>>>>>>> cc18023e
  - url: https://code.asam.net/common/asam-terminology.git
    start_path: .antora
    tags: [v*,V*]
  - url: .
    start_path: .antora
# end::content[]

ui:
  bundle:
    url: https://code.asam.net/common/antora-ui/-/jobs/artifacts/main/raw/build/ui-bundle.zip?job=bundle-stable
    snapshot: true
#  supplemental_files: ./supplemental_ui # Activate this if you need to make local UI changes. Check the official Antora documentation for more information.

output:
  clean: true
  dir: ./build/site
  
runtime:
  fetch: true<|MERGE_RESOLUTION|>--- conflicted
+++ resolved
@@ -3,8 +3,8 @@
 # tag::site[]
 site:
   title: ASAM OpenMATERIAL
-  url: https://martinfiebig.github.io/OpenMATERIAL/
-  start_page: asamopenmaterial:specification:index.adoc
+  url: https://asam-ev.github.io/OpenMATERIAL/
+  start_page: asamopenmaterial:specification:index.adoc 
 # end::site[]
 urls: # Creates a redirect for the newest version to the link "latest"
   latest_version_segment_strategy: redirect:to
@@ -13,13 +13,6 @@
 # tag::content[]
 content:
   sources:
-<<<<<<< HEAD
-  - url: https://github.com/martinfiebig/OpenMATERIAL.git
-    branches: [main, v*.*.*]  
-    tags: [v*,V*]
-    start_path: .antora
-=======
->>>>>>> cc18023e
   - url: https://code.asam.net/common/asam-terminology.git
     start_path: .antora
     tags: [v*,V*]
