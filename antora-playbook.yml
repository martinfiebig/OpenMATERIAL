--- conflicted
+++ resolved
@@ -63,11 +63,6 @@
   extensions:
     - require: '@antora/lunr-extension'
     - require: './asam-antora-extensions/asam-antora_extension.js'
-<<<<<<< HEAD
-      add_to_navigation: true
-      unlisted_pages_heading: "Lost and fouound"
-=======
->>>>>>> 7e069fce
       orphan_exceptions: '/'
       numbered_titles: true
       section_number_style: 'iso'
