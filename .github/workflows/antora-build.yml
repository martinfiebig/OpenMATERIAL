--- conflicted
+++ resolved
@@ -30,15 +30,12 @@
       run: |
         python3 json2asciidoc.py ../schemas/asset_schema.json metadata
         mv metadata.adoc ../content/geometry/
-<<<<<<< HEAD
+        python3 json2asciidoc.py ../schemas/material_schema.json metadata
+        mv metadata.adoc ../content/material/
         python3 json2asciidoc.py ../schemas/material_schema.json material_properties
         mv material_properties.adoc ../content/material/material-properties.adoc
         python3 json2asciidoc.py ../schemas/material_emp_schema.json electromagnetic_properties
         mv electromagnetic_properties.adoc ../content/material/electromagnetic-properties.adoc
-=======
-        python3 json2asciidoc.py ../schemas/material_schema.json metadata
-        mv metadata.adoc ../content/material/
->>>>>>> 96b5eaa0
 
     - name: Configure Pages
       uses: actions/configure-pages@v4
