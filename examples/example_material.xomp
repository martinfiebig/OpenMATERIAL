{
  "metadata": {
    "name": "aluminum",
    "description": "aluminum material",
    "uuid": "fe7d707050e545f19f2658ecacb6ac5e",
    "materialVersion": "1.0.0",
    "creationDate": "20240703T101728Z",
    "openMaterialVersion": "1.0.0",
    "copyright": "(C) 2023-2024, Example Company",
    "license": "MPL-2.0",
    "author": "john.doe@asam.net",
  },
  "materialProperties": {
    "surfaceRoughness": {
        "surfaceHeightRms": 0.8,
        "surfaceCorrelationLength": 1.0
    },
<<<<<<< HEAD
    "emissivityData": {
        "emissivityCoefficient": 0.07,
        "temperature": 300.0,
        "source": "internet: https://www.engineeringtoolbox.com/emissivity-coefficients-d_447.html"
    },
    "elasticity_data": {
        "youngs_modulus": 70e9,
        "poissons_ratio": 0.35,
=======
    "elasticityData": {
        "youngsModulus": 70e9,
        "poissonsRatio": 0.35,
>>>>>>> a676650a
        "source": "internet: https://en.wikipedia.org/wiki/Aluminium"
    },
    "densityData": {
        "density": 2699.0,
        "source": "internet: https://en.wikipedia.org/wiki/Aluminium"
    },
    "electromagneticPropertiesUri": "example_material_emp.xompt"
  }
}<|MERGE_RESOLUTION|>--- conflicted
+++ resolved
@@ -15,20 +15,14 @@
         "surfaceHeightRms": 0.8,
         "surfaceCorrelationLength": 1.0
     },
-<<<<<<< HEAD
     "emissivityData": {
         "emissivityCoefficient": 0.07,
         "temperature": 300.0,
         "source": "internet: https://www.engineeringtoolbox.com/emissivity-coefficients-d_447.html"
     },
-    "elasticity_data": {
-        "youngs_modulus": 70e9,
-        "poissons_ratio": 0.35,
-=======
     "elasticityData": {
         "youngsModulus": 70e9,
         "poissonsRatio": 0.35,
->>>>>>> a676650a
         "source": "internet: https://en.wikipedia.org/wiki/Aluminium"
     },
     "densityData": {
