{
  "metadata": {
    "copyright" : "(C) 2023-2024, Example Company",
    "generator": "Example Companies Fancy Material Tool",
    "openmaterial_version": "1.0.0",
    "creator": "Example Company",
    "creation_date": "20240703T101728Z",
    "material_version": "1.0.0",
    "id": "fe7d707050e545f19f2658ecacb6ac5e",
    "name": "aluminum",
    "description": "aluminum material"
  },
  "materials_properties": {
    "surface_roughness": {
        "surface_height_rms": 0.8,
        "surface_correlation_length": 1.0
    },
<<<<<<< HEAD
    "emissivity_data": {
        "emissivity": 0.07,
        "temperature": 300.0,
        "source": "internet: https://www.engineeringtoolbox.com/emissivity-coefficients-d_447.html"
=======
    "elasticity_data": {
        "youngs_modulus": 70e9,
        "poissons_ratio": 0.35,
        "source": "internet: https://en.wikipedia.org/wiki/Aluminium"
    },
    "density_data": {
        "density": 2699.0,
        "source": "internet: https://en.wikipedia.org/wiki/Aluminium"
>>>>>>> 19f6ee59
    },
    "electromagnetic_properties_uri": "example_material_emp.xompt"
  }
}<|MERGE_RESOLUTION|>--- conflicted
+++ resolved
@@ -15,12 +15,11 @@
         "surface_height_rms": 0.8,
         "surface_correlation_length": 1.0
     },
-<<<<<<< HEAD
     "emissivity_data": {
         "emissivity": 0.07,
         "temperature": 300.0,
         "source": "internet: https://www.engineeringtoolbox.com/emissivity-coefficients-d_447.html"
-=======
+    },
     "elasticity_data": {
         "youngs_modulus": 70e9,
         "poissons_ratio": 0.35,
@@ -29,7 +28,6 @@
     "density_data": {
         "density": 2699.0,
         "source": "internet: https://en.wikipedia.org/wiki/Aluminium"
->>>>>>> 19f6ee59
     },
     "electromagnetic_properties_uri": "example_material_emp.xompt"
   }
